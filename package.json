--- conflicted
+++ resolved
@@ -16,10 +16,7 @@
     "@types/canvas-confetti": "^1.9.0",
     "@types/js-cookie": "^3.0.6",
     "@types/jsonwebtoken": "^9.0.9",
-<<<<<<< HEAD
     "axios": "^1.10.0",
-=======
->>>>>>> c54c957a
     "bcryptjs": "^2.4.3",
     "canvas-confetti": "^1.9.3",
     "class-variance-authority": "^0.7.1",
